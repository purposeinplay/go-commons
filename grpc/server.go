--- conflicted
+++ resolved
@@ -5,15 +5,6 @@
 	"fmt"
 	"net"
 	"net/http"
-	"os"
-
-	"contrib.go.opencensus.io/exporter/stackdriver"
-	"contrib.go.opencensus.io/exporter/stackdriver/propagation"
-
-	"go.opencensus.io/plugin/ochttp"
-	"go.opencensus.io/trace"
-
-	"go.opencensus.io/plugin/ocgrpc"
 
 	"github.com/rs/cors"
 
@@ -25,127 +16,9 @@
 
 	"google.golang.org/grpc"
 	"google.golang.org/grpc/reflection"
+	"google.golang.org/protobuf/encoding/protojson"
 )
 
-<<<<<<< HEAD
-=======
-// funcServerOption wraps a function that modifies serverOptions into an
-// implementation of the ServerOption interface.
-type funcServerOption struct {
-	f func(*serverOptions)
-}
-
-func (fdo *funcServerOption) apply(do *serverOptions) {
-	fdo.f(do)
-}
-
-func newFuncServerOption(f func(*serverOptions)) *funcServerOption {
-	return &funcServerOption{
-		f: f,
-	}
-}
-
-type serverOptions struct {
-	tracing           bool
-	address           string
-	port              int
-	logger            *zap.Logger
-	grpcServerOptions []grpc.ServerOption
-	muxOptions        []runtime.ServeMuxOption
-	httpMiddleware    chi.Middlewares
-	registerServer    func(server *grpc.Server)
-	registerGateway   func(mux *runtime.ServeMux, dialOptions []grpc.DialOption)
-}
-
-func Address(a string) ServerOption {
-	return newFuncServerOption(func(o *serverOptions) {
-		o.address = a
-	})
-}
-
-func WithTracing(tracing bool) ServerOption {
-	return newFuncServerOption(func(o *serverOptions) {
-		o.tracing = tracing
-	})
-}
-
-func WithPort(a int) ServerOption {
-	return newFuncServerOption(func(o *serverOptions) {
-		o.port = a
-	})
-}
-
-func WithGrpcServerOptions(opts []grpc.ServerOption) ServerOption {
-	return newFuncServerOption(func(o *serverOptions) {
-		o.grpcServerOptions = opts
-	})
-}
-
-func WithMuxOptions(opts []runtime.ServeMuxOption) ServerOption {
-	return newFuncServerOption(func(o *serverOptions) {
-		o.muxOptions = opts
-	})
-}
-
-func HttpMiddleware(mw chi.Middlewares) ServerOption {
-	return newFuncServerOption(func(o *serverOptions) {
-		o.httpMiddleware = mw
-	})
-}
-
-func RegisterServer(f func(server *grpc.Server)) ServerOption {
-	return newFuncServerOption(func(o *serverOptions) {
-		o.registerServer = f
-	})
-}
-
-func RegisterGateway(f func(mux *runtime.ServeMux, dialOptions []grpc.DialOption)) ServerOption {
-	return newFuncServerOption(func(o *serverOptions) {
-		o.registerGateway = f
-	})
-}
-
-func ReplaceLogger(l *zap.Logger) ServerOption {
-	return newFuncServerOption(func(o *serverOptions) {
-		o.logger = l
-	})
-}
-
-func defaultServerOptions() (serverOptions, error) {
-	logger, err := logs.NewLogger()
-	if err != nil {
-		return serverOptions{}, err
-	}
-
-	return serverOptions{
-		tracing:        false,
-		address:        "0.0.0.0",
-		port:           7350,
-		httpMiddleware: nil,
-		logger:         logger,
-		muxOptions: []runtime.ServeMuxOption{
-			runtime.WithMarshalerOption(runtime.MIMEWildcard, &runtime.HTTPBodyMarshaler{
-				Marshaler: &runtime.JSONPb{
-					MarshalOptions: protojson.MarshalOptions{
-						UseProtoNames:   true,
-						UseEnumNumbers:  false,
-						EmitUnpopulated: true,
-					},
-					UnmarshalOptions: protojson.UnmarshalOptions{
-						DiscardUnknown: true,
-					},
-				},
-			}),
-		},
-	}, nil
-}
-
-// A ServerOption sets options such as credentials, codec and keepalive parameters, etc.
-type ServerOption interface {
-	apply(*serverOptions)
-}
-
->>>>>>> 470982d1
 type Server struct {
 	grpcServer        *grpc.Server
 	GrpcGatewayServer *http.Server
@@ -223,10 +96,6 @@
 			opts.muxOptions...,
 		)
 
-<<<<<<< HEAD
-		if opts.registerGateway != nil {
-			dialOptions := []grpc.DialOption{grpc.WithInsecure()}
-=======
 		var handler http.Handler
 		if opts.tracing {
 			handler = &ochttp.Handler{
@@ -238,7 +107,9 @@
 		}
 
 		dialOptions := []grpc.DialOption{grpc.WithInsecure(), grpc.WithStatsHandler(&ocgrpc.ClientHandler{})}
->>>>>>> 470982d1
+
+		if opts.registerGateway != nil {
+			dialOptions := []grpc.DialOption{grpc.WithInsecure()}
 
 			opts.registerGateway(grpcGatewayMux, dialOptions)
 		}
@@ -266,12 +137,9 @@
 		r.Use(corsHandler.Handler)
 
 		r.Get("/", func(w http.ResponseWriter, r *http.Request) { w.WriteHeader(200) })
-<<<<<<< HEAD
 
 		r.Mount("/", grpcGatewayMux)
-=======
 		r.Mount("/", handler)
->>>>>>> 470982d1
 
 		server.GrpcGatewayServer = &http.Server{
 			Handler: r,
